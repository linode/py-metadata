PYTHON ?= python3
LINODE_METADATA_VERSION ?= "0.0.0.dev"
VERSION_FILE := ./linode_metadata/version.py

@PHONEY: clean
clean:
	rm -rf dist

@PHONEY: build
build: clean create-version
	$(PYTHON) -m pip install -U build
	$(PYTHON) -m build  --wheel --sdist

@PHONEY: install
install: build
	$(PYTHON) -m pip install dist/*.whl

<<<<<<< HEAD
@PHONEY: requirements
requirements:
	$(PYTHON) -m pip install -r requirements.txt

.PHONY: lint
lint: build
	isort --check-only linode_metadata
	autoflake --check linode_metadata
	black --check --verbose linode_metadata
	pylint linode_metadata

.PHONY: black
black:
	black linode_metadata

.PHONY: isort
isort:
	isort linode_metadata

.PHONY: autoflake
autoflake:
	autoflake linode_metadata

.PHONY: format
format: black isort autoflake
=======
@PHONEY: create-version
create-version:
	@echo "__version__ = \"${LINODE_METADATA_VERSION}\"" > $(VERSION_FILE)
>>>>>>> 6aa1e15b
<|MERGE_RESOLUTION|>--- conflicted
+++ resolved
@@ -15,7 +15,10 @@
 install: build
 	$(PYTHON) -m pip install dist/*.whl
 
-<<<<<<< HEAD
+@PHONEY: create-version
+create-version:
+	@echo "__version__ = \"${LINODE_METADATA_VERSION}\"" > $(VERSION_FILE)
+
 @PHONEY: requirements
 requirements:
 	$(PYTHON) -m pip install -r requirements.txt
@@ -40,9 +43,4 @@
 	autoflake linode_metadata
 
 .PHONY: format
-format: black isort autoflake
-=======
-@PHONEY: create-version
-create-version:
-	@echo "__version__ = \"${LINODE_METADATA_VERSION}\"" > $(VERSION_FILE)
->>>>>>> 6aa1e15b
+format: black isort autoflake