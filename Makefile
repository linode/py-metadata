--- conflicted
+++ resolved
@@ -15,8 +15,4 @@
 
 @PHONEY: requirements
 requirements:
-<<<<<<< HEAD
-	pip install -r requirements.txt -r requirements-dev.txt
-=======
-	$(PYTHON) -m pip install -r requirements.txt
->>>>>>> c5f50a10
+	$(PYTHON) -m pip install -r requirements.txt