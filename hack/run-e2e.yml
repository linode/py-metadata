---
- name: Deploy Test Linode
  hosts: localhost
  vars:
    ssh_pubkey_path: ~/.ssh/id_rsa.pub
<<<<<<< HEAD
    label: py-metadata-test
    type: g6-nanode-1
    region: us-ord
=======
    label_prefix: py-metadata-test
    type: g6-standard-1
    region: us-iad
>>>>>>> fd5a2447
    temp_token_name: py-metadata-dev
    token_duration_seconds: 3600
  tasks:
    - name: Load the cached runner ID
      stat:
        path: '{{ playbook_dir }}/.e2e-runner-id'
      register: stat_cached_id

    - name: Generate a runner ID if it does not exist
      block:
        - copy:
            dest: '{{ playbook_dir }}/.e2e-runner-id'
            content: '{{ 999999 | random() }}'
      when: not stat_cached_id.stat.exists

    - set_fact:
        run_id: '{{ ansible_date_time.epoch }}'
        temp_token_name: '{{ temp_token_name }}'
        ssh_pubkey: '{{ lookup("file", ssh_pubkey_path) }}'
        runner_id: '{{ lookup("file", playbook_dir ~ "/.e2e-runner-id") }}'

    - name: Create a temporary token for the plugin to consume
      linode.cloud.token:
        label: "{{ temp_token_name }}-{{ run_id }}"
        scopes: "events:read_write linodes:read_write"

        # This token should expire in an hour by default
        expiry: "{{ '%Y-%m-%dT%H:%M:%S' | strftime((ansible_date_time.epoch | int + token_duration_seconds), utc=True) }}"

        state: present
      register: temp_token

    - name: Ensure the test instance is created
      linode.cloud.instance:
        label: "{{ label_prefix }}-{{ runner_id }}"
        type: "{{ type }}"
        region: "{{ region }}"
        image: linode/ubuntu23.10
        booted: true
        metadata:
          user_data: '{{ lookup("template", playbook_dir ~ "/harden.yaml.j2") }}'
        state: present
      register: create_inst

    - name: Wait for SSH to be ready
      wait_for: host="{{ create_inst.instance.ipv4[0] }}" port=22 delay=1  timeout=300

    - name: Append host to the in-memory inventory
      add_host:
        hostname: "test-runner"
        ansible_host: "{{ create_inst.instance.ipv4[0] }}"
        groups: test_runner
        ansible_user: linodedx
        ansible_ssh_retries: 50
        temp_token: "{{ temp_token.token.token }}"
        run_id: "{{ run_id }}"

- name: Configure the test instance
  hosts: test_runner
  remote_user: linodedx
  gather_facts: no
  vars:
    debug: 0
    venv_python: "~/py-metadata-{{ run_id }}/venv/bin/python"
  pre_tasks:
    # Wait for SSH to be available under the newly created user
    - setup:
      register: setup_status
      until: setup_status is success
      delay: 3
      retries: 30
  tasks:
    - block:
        - name: Wait for cloud-init to finish initialization
          command: cloud-init status --format json
          retries: 30
          delay: 5
          register: cloud_init_status
          until: (cloud_init_status.stdout | from_json)["status"] == "done"

        - name: Update repositories and install necessary packages
          become: yes
          apt:
            name: make,python3-pip,python3-venv
            update_cache: true

        - name: Copy the local project to the remote
          synchronize:
            src: ../../
            dest: "~/py-metadata-{{ run_id }}"
            rsync_opts:
              - "--exclude=.git"
              - "--exclude=venv"

        - name: Install project directory
          args:
            executable: /bin/bash
          shell: |
            cd ~/py-metadata-{{ run_id }} && \
            python3 -m venv venv && \
            PYTHON={{ venv_python }} make dev-install

        - name: Write the configuration to an env file
          copy:
            dest: "~/py-metadata-{{ run_id }}/.test.env"
            content: |
              export LINODE_DEBUG={{ debug }}
              export LINODE_TOKEN={{ temp_token }}
          no_log: true

        - name: Run the E2E test suite
          args:
            executable: /bin/bash
          shell: |
            cd ~/py-metadata-{{ run_id }} && \
            source .test.env && \
            PYTHON={{ venv_python }} make e2e-local
          register: run_tests

      rescue:
        - debug:
            msg: Failed to run E2E tests, rescuing for cleanup...

- name: Clean up
  hosts: localhost
  gather_facts: no

  tasks:
    - name: Remove the temp token
      linode.cloud.token:
        label: "{{ temp_token_name }}-{{ run_id }}"
        state: absent

    - name: Cleanup Linode instance
      when: cleanup_linode
      linode.cloud.instance:
        label: "{{ label_prefix }}-{{ runner_id }}"
        state: absent

    - name: Exit if tests failed
      assert:
        that:
          - "'ansible_failed_result' not in hostvars['test-runner']"<|MERGE_RESOLUTION|>--- conflicted
+++ resolved
@@ -3,15 +3,9 @@
   hosts: localhost
   vars:
     ssh_pubkey_path: ~/.ssh/id_rsa.pub
-<<<<<<< HEAD
     label: py-metadata-test
     type: g6-nanode-1
     region: us-ord
-=======
-    label_prefix: py-metadata-test
-    type: g6-standard-1
-    region: us-iad
->>>>>>> fd5a2447
     temp_token_name: py-metadata-dev
     token_duration_seconds: 3600
   tasks:
