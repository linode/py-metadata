# Linode Metadata Client for Python

This package allows Python projects to easily interact with the [Linode Metadata Service](https://www.linode.com/docs/products/compute/compute-instances/guides/metadata/?tabs=linode-api).

## Getting Started

### Prerequisites

- Python >= 3.8
- A running [Linode Instance](https://www.linode.com/docs/api/linode-instances/)

### Installation

```bash
pip install linode_metadata
```

### Building from Source

To build and install this package:

- Clone this repository
- `make install`

## Examples

The following code snippets show multiple different ways to use the metadata
client and retrieves various metadata of the current Linode.

### Basic Usage

```python
from linode_metadata import MetadataClient

client = MetadataClient()

instance_info = client.get_instance()
network_info = client.get_network()
ssh_info = client.get_ssh_keys()
user_data = client.get_user_data()

print("Instance ID:", instance_info.id)
print("Public IPv4:", network_info.ipv4.public[0])
print("SSH Keys:", "; ".join(ssh_info.users.root))
print("User Data:", user_data)
```

### Asynchronous I/O and Context Manager Support

You can also use the context manager to ensure the HTTP client will be properly closed, and the
`asyncio` enabled client is also available.

```python
import asyncio
from linode_metadata import AsyncMetadataClient

async def get_metadata():
    with AsyncMetadataClient() as client:
        instance_info = await client.get_instance()
        print("Instance ID:", instance_info.id)

asyncio.run(get_metadata())
```

### Watchers

Watchers are useful for monitor changes in the metadata, e.g. newly added IP address to the Linode.

```python
import asyncio
from linode_metadata import AsyncMetadataClient

async def get_metadata():
    async with AsyncMetadataClient() as client:
        watcher = client.get_watcher()
        async for new_network_info in watcher.watch_network():
            print(new_network_info)

asyncio.run(get_metadata())
```

## Testing

Before running tests on this project, please ensure you have a
[Linode Personal Access Token](https://www.linode.com/docs/products/tools/api/guides/manage-api-tokens/)
exported under the `LINODE_TOKEN` environment variable.

### End-to-End Testing Using Ansible

This project contains an Ansible playbook to automatically deploy the necessary infrastructure
and run end-to-end tests on it.

To install the dependencies for this playbook, ensure you have Python 3 installed and run the following:

```bash
make test-deps
```

After all dependencies have been installed, you can run the end-to-end test suite by running the following:

```bash
make int-test
```

If your local SSH public key is stored in a location other than `~/.ssh/id_rsa.pub`,
you may need to override the `TEST_PUBKEY` argument:

```bash
make TEST_PUBKEY=/path/to/my/pubkey int-test
```

**NOTE: To speed up subsequent test runs, the infrastructure provisioned for testing will persist after the test run is complete.
This infrastructure is safe to manually remove.**

### Manual End-to-End Testing

<<<<<<< HEAD
End-to-end tests can also be manually run using the `make int-test-local` target.
This test suite is expected to run from within a Linode instance and will likely 
=======
End-to-end tests can also be manually run using the `make e2e-local` target.
This test suite is expected to run from within a Linode instance and will likely
>>>>>>> 81ecc747
fail in other environments.

## License

This software is Copyright Akamai Technologies, Inc. and is released under the [Apache 2.0 license](./LICENSE).<|MERGE_RESOLUTION|>--- conflicted
+++ resolved
@@ -114,13 +114,8 @@
 
 ### Manual End-to-End Testing
 
-<<<<<<< HEAD
 End-to-end tests can also be manually run using the `make int-test-local` target.
 This test suite is expected to run from within a Linode instance and will likely 
-=======
-End-to-end tests can also be manually run using the `make e2e-local` target.
-This test suite is expected to run from within a Linode instance and will likely
->>>>>>> 81ecc747
 fail in other environments.
 
 ## License
