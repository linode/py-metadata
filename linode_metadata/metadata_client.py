--- conflicted
+++ resolved
@@ -6,18 +6,10 @@
 import base64
 import datetime
 import json
-<<<<<<< HEAD
-from typing import Any, Union
-import sys
-
-import pkg_resources
-import requests
-from requests import Response
-=======
 from datetime import datetime, timedelta
 from importlib.metadata import version
 from typing import Any, Callable, Optional, Union
->>>>>>> 176233d3
+import sys
 
 import httpx
 from httpx import Response, TimeoutException
@@ -33,23 +25,6 @@
 
 
 class MetadataClient:
-<<<<<<< HEAD
-    def __init__(self, base_url="http://169.254.169.254/v1", user_agent=None, token=None, init_token=True, debug=False, debug_file=None):
-=======
-    """
-    The main interface to the Linode Metadata Service.
-
-    :param base_url: The base URL for Metadata API requests.  Generally, you shouldn't
-                     change this.
-    :type base_url: str
-    :param user_agent: What to append to the User Agent of all requests made
-                       by this client.  Setting this allows Linode's internal
-                       monitoring applications to track the usage of your
-                       application.  Setting this is not necessary, but some
-                       applications may desire this behavior.
-    :type user_agent: str
-    """
-
     def __init__(
         self,
         base_url=BASE_URL,
@@ -58,29 +33,21 @@
         timeout=DEFAULT_API_TIMEOUT,
         managed_token=True,
         managed_token_expiry_seconds=3600,
+        debug=False,
+        debug_file=None
     ):
->>>>>>> 176233d3
         """
         The main interface to the Linode Metadata Service.
 
         :param base_url: The base URL for Metadata API requests.  Generally, you shouldn't
                          change this.
         :type base_url: str
-
         :param user_agent: What to append to the User Agent of all requests made
                            by this client.  Setting this allows Linode's internal
                            monitoring applications to track the usage of your
                            application.  Setting this is not necessary, but some
                            applications may desire this behavior.
         :type user_agent: str
-<<<<<<< HEAD
-
-        :param debug: Enables debug mode if set to True.
-        :type debug: bool
-
-        :param debug_file: The file location to output the debug logs. Default to sys.stderr if not specified.
-        :type debug_file: str
-=======
         :param token: An existing token to use with this client. This field cannot
                       be specified when token management is enabled.
         :type token: Optional[str]
@@ -90,7 +57,11 @@
         :type managed_token_expiry_seconds: The number of seconds until a managed token
                                             should expire. (Default 3600)
         :type managed_token_expiry_seconds: int
->>>>>>> 176233d3
+        :param debug: Enables debug mode if set to True.
+        :type debug: bool
+        :param debug_file: The file location to output the debug logs.
+                            Default to sys.stderr if not specified.
+        :type debug_file: str
         """
 
         if token is not None and managed_token:
@@ -104,8 +75,6 @@
         self.timeout = timeout
 
         self._token = token
-        self.debug = debug
-        self.debug_file = sys.stderr if debug_file is None else open(debug_file, "w")
 
         self._managed_token = managed_token
         self._managed_token_expiry_seconds = managed_token_expiry_seconds
@@ -117,6 +86,9 @@
             self.refresh_token(
                 expiry_seconds=self._managed_token_expiry_seconds,
             )
+
+        self.debug = debug
+        self.debug_file = sys.stderr if debug_file is None else open(debug_file, "w")
 
     @property
     def _user_agent(self):
@@ -204,12 +176,6 @@
 
         url = f"{self.base_url}{endpoint}"
 
-<<<<<<< HEAD
-        if self.debug:
-            self._print_request_debug_info(method, url, headers, body)
-
-        resp = method_map[method](url, headers=headers, data=body)
-=======
         request_params = {
             "url": url,
             "headers": headers,
@@ -219,8 +185,10 @@
         if method.lower() in ("put", "post") and body:
             request_params["data"] = json.dumps(body)
 
+        if self.debug:
+            self._print_request_debug_info(request_params)
+
         resp = method_func(**request_params)
->>>>>>> 176233d3
 
         if self.debug:
             self._print_response_debug_info(resp)
@@ -332,22 +300,23 @@
         return NetworkResponse(json_data=resp)
 
     def get_ssh_keys(self) -> SSHKeysResponse:
-<<<<<<< HEAD
-        resp = self._api_call(
-            "GET",
-            "/ssh-keys"
-        )
+        """
+        Get a mapping of public SSH Keys configured on your running Linode instance.
+        """
+        resp = self._api_call("GET", "/ssh-keys")
         return SSHKeysResponse(json_data=resp)
 
-    def _print_request_debug_info(self, method, url, headers, body):
+    def _print_request_debug_info(self, request_params):
         """
         Prints debug info for an HTTP request
         """
-        print(f"> {method} {url}", file=self.debug_file)
-        for k, v in headers.items():
-            print(f"> {k}: {v}", file=self.debug_file)
-        print("> Body:", file=self.debug_file)
-        print(">  ", body or "", file=self.debug_file)
+        for k,v in request_params.items():
+            if k == "headers":
+                for hk, hv in v.items():
+                    print(f"> {hk}: {hv}", file=self.debug_file)
+            else:
+                print(f"> {k}: {v}", file=self.debug_file)
+
         print("> ", file=self.debug_file)
 
     def _print_response_debug_info(self, response):
@@ -363,11 +332,4 @@
         )
         for k, v in response.headers.items():
             print(f"< {k}: {v}", file=self.debug_file)
-        print("< ", file=self.debug_file)
-=======
-        """
-        Get a mapping of public SSH Keys configured on your running Linode instance.
-        """
-        resp = self._api_call("GET", "/ssh-keys")
-        return SSHKeysResponse(json_data=resp)
->>>>>>> 176233d3
+        print("< ", file=self.debug_file)