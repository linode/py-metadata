--- conflicted
+++ resolved
@@ -6,11 +6,8 @@
 import base64
 import datetime
 import json
-<<<<<<< HEAD
 import sys
-=======
 from collections.abc import Awaitable
->>>>>>> 79a7cfc7
 from datetime import datetime, timedelta
 from importlib.metadata import version
 from typing import Any, Callable, Optional, Union
@@ -305,54 +302,23 @@
         if method_func is None:
             raise ValueError(f"Invalid API request method: {method}")
 
-<<<<<<< HEAD
-        headers = {
-            "Content-Type": content_type,
-            "Accept": content_type,
-            "User-Agent": self._user_agent,
-        }
-
-        if authenticated:
-            headers["Metadata-Token"] = self._token
-
-        if additional_headers is not None:
-            headers.update(additional_headers)
-
-        url = f"{self.base_url}{endpoint}"
-
-        request_params = {
-            "url": url,
-            "headers": headers,
-            "timeout": self.timeout,
-        }
-
-        if method.lower() in ("put", "post") and body:
-            request_params["data"] = json.dumps(body)
-
-        if self._debug:
-            self._print_request_debug_info(request_params)
-
-        resp = method_func(**request_params)
-
-        if self._debug:
-            self._print_response_debug_info(resp)
-
-        if 399 < resp.status_code < 600:
-            j = None
-            error_msg = f"{resp.status_code}: "
-=======
         headers = self._prepare_headers(
             method,
             content_type,
             additional_headers,
             authenticated,
         )
->>>>>>> 79a7cfc7
 
         url = self._prepare_url(endpoint)
         request_params = self._get_api_call_params(url, headers, method, body)
 
+        if self._debug:
+            self._print_request_debug_info(request_params)
+
         response: Response = method_func(**request_params)
+
+        if self._debug:
+            self._print_response_debug_info(response)
 
         self._check_response(response)
 
@@ -422,35 +388,30 @@
         """
         Get a mapping of public SSH Keys configured on your running Linode instance.
         """
-<<<<<<< HEAD
-        resp = self._api_call("GET", "/ssh-keys")
-        return SSHKeysResponse(json_data=resp)
-
-    def _print_request_debug_info(self, request_params):
-        """
-        Prints debug info for an HTTP request
-        """
-        for k, v in request_params.items():
-            if k == "headers":
-                for hk, hv in v.items():
-                    print(f"> {hk}: {hv}", file=self._debug_file)
-            else:
-                print(f"> {k}: {v}", file=self._debug_file)
-
-        print("> ", file=self._debug_file)
-
-    def _print_response_debug_info(self, response):
-        """
-        Prints debug info for a response from requests
-        """
-        print(
-            f"< {response.http_version} {response.status_code} {response.reason_phrase}",
-            file=self._debug_file,
-        )
-        for k, v in response.headers.items():
-            print(f"< {k}: {v}", file=self._debug_file)
-        print("< ", file=self._debug_file)
-=======
         response = self._api_call("GET", "/ssh-keys")
         return SSHKeysResponse(json_data=response)
->>>>>>> 79a7cfc7
+
+def _print_request_debug_info(self, request_params):
+    """
+    Prints debug info for an HTTP request
+    """
+    for k, v in request_params.items():
+        if k == "headers":
+            for hk, hv in v.items():
+                print(f"> {hk}: {hv}", file=self._debug_file)
+        else:
+            print(f"> {k}: {v}", file=self._debug_file)
+
+    print("> ", file=self._debug_file)
+
+def _print_response_debug_info(self, response):
+    """
+    Prints debug info for a response from requests
+    """
+    print(
+        f"< {response.http_version} {response.status_code} {response.reason_phrase}",
+        file=self._debug_file,
+    )
+    for k, v in response.headers.items():
+        print(f"< {k}: {v}", file=self._debug_file)
+    print("< ", file=self._debug_file)